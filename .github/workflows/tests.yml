name: Unity Tests

on:
  push:
    branches: [ "main", "development" ]
  pull_request:
    branches: [ "main", "development" ]

jobs:
  build:
    permissions:
      contents: read
      pull-requests: write

    runs-on: ubuntu-latest

    steps:
      - uses: actions/checkout@v2

      - name: Set up Python 3.9
        uses: actions/setup-python@v2
        with:
           python-version: "3.9"

      - name: Install Poetry
        run: |
          curl -sSL https://install.python-poetry.org | python3 -
          echo "$HOME/.local/bin" >> $GITHUB_PATH

      - name: Install dependencies
        run: |
          poetry install --with dev

<<<<<<< HEAD
      - name: Test with pytest and calculate coverage
        run: |
          poetry run pytest --cov-report "xml:coverage.xml" --cov=.
          
      - name: Upload coverage data to Codacy
=======
      - name: Configure Codacy environment variables
>>>>>>> 879999ca
        run: |
          export CODACY_API_TOKEN=${{ secrets.PYPI_API_TOKEN }}
          export CODACY_ORGANIZATION_PROVIDER="gh"
          export CODACY_USERNAME="maui-software"
          export CODACY_PROJECT_NAME="maui-software"
<<<<<<< HEAD
=======
          
      - name: Upload coverage data to Codacy
        run: |
          bash <(curl -Ls https://coverage.codacy.com/get.sh) report -r coverage.xml
>>>>>>> 879999ca
<|MERGE_RESOLUTION|>--- conflicted
+++ resolved
@@ -31,24 +31,17 @@
         run: |
           poetry install --with dev
 
-<<<<<<< HEAD
       - name: Test with pytest and calculate coverage
         run: |
           poetry run pytest --cov-report "xml:coverage.xml" --cov=.
           
-      - name: Upload coverage data to Codacy
-=======
       - name: Configure Codacy environment variables
->>>>>>> 879999ca
         run: |
           export CODACY_API_TOKEN=${{ secrets.PYPI_API_TOKEN }}
           export CODACY_ORGANIZATION_PROVIDER="gh"
           export CODACY_USERNAME="maui-software"
           export CODACY_PROJECT_NAME="maui-software"
-<<<<<<< HEAD
-=======
-          
+
       - name: Upload coverage data to Codacy
         run: |
           bash <(curl -Ls https://coverage.codacy.com/get.sh) report -r coverage.xml
->>>>>>> 879999ca
