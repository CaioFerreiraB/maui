--- conflicted
+++ resolved
@@ -1,621 +1,614 @@
-<<<<<<< HEAD
-import pandas as pd
-
-=======
->>>>>>> 7ed9d320
-import plotly.graph_objects as go
-import plotly.express as px
-from plotly.subplots import make_subplots
-import plotly.figure_factory as ff
-
-import fpdf
-from fpdf import FPDF
-import time
-
-import shutil
-import os
-import pkg_resources
-
-def card_summary(df, categories, show_plot:bool=True):
-	"""
-    Generates a summary card and plots for specified categories from a DataFrame.
-
-    This function processes the input DataFrame to compute various statistics, including the
-    number of samples, distinct days, total and mean duration (in minutes) of some activities.
-    It also dynamically incorporates additional specified categories into its computations and
-    visualizations. If enabled, a plot is generated using Plotly to visually represent these
-    statistics alongside the categories specified.
-
-    Parameters
-    ----------
-    df : pandas.DataFrame
-        The input DataFrame containing at least the following columns: 'file_path', 'dt', 
-        and 'duration'. Additional columns should match the specified categories if any.
-    categories : list of str
-        A list of category names (column names in `df`) to include in the summary and plot. 
-        At most two categories can be specified.
-    show_plot : bool, optional
-        If True (default), the function will generate and show a Plotly plot representing the 
-        calculated statistics and specified categories. If False, no plot will be displayed.
-
-    Raises
-    ------
-    Exception
-        If more than two categories are specified, an exception is raised due to plotting limitations.
-
-    Returns
-    -------
-    tuple
-        Returns a tuple containing:
-        - card_dict (dict): A dictionary with keys for 'n_samples', 'distinct_days', 'total_time_duration', 
-          'mean_time_duration', and one key per category specified. The values are the respective 
-          computed statistics.
-        - fig (plotly.graph_objs._figure.Figure): A Plotly figure object with indicators for each of the 
-          statistics and categories specified. Only returned if `show_plot` is True.
-
-    Notes
-    -----
-    The function is designed to work with data pertaining to durations and occurrences across
-    different categories. It's particularly useful for analyzing time series or event data.
-    The 'duration' column is expected to be in seconds.
-
-    Examples
-    --------
-    >>> from maui import samples, eda
-	>>> df = samples.get_leec_audio_sample()
-    >>> categories = ['landscape', 'environment']
-    >>> card_dict, fig = eda.card_summary(df, categories)
-    """
-
-	if len(categories) > 2:
-		raise Exception("At most three categories should be selected.")
-
-	df_count = df.nunique(axis=0)
-	duration_mean = df['duration'].mean() / 60
-	duration_total = df['duration'].sum() / 60
-	
-	card_dict = {
-		'n_samples': df_count['file_path'],
-		'distinct_days': df_count['dt'],
-		'total_time_duration': duration_total,
-		'mean_time_duration': duration_mean
-	}
-
-	subplot_titles = ["Distinct Days", "Total Duration", "Mean Duration", "Samples"]
-
-	for category in categories:
-		card_dict[category] = df_count[category]
-		subplot_titles.append(category)
-
-	specs = [[{'type': 'indicator'}, {'type': 'indicator'}, {'type': 'indicator'}], [{'type': 'indicator'}, {'type': 'indicator'}, {'type': 'indicator'}]]
-
-	fig = make_subplots(rows=2, cols=3, subplot_titles=subplot_titles, specs=specs)
-
-	trace0 = go.Indicator(
-		mode = "number",
-		value = card_dict['distinct_days'],
-		number = {'suffix': ""},
-		delta = {'position': "top", 'reference': 320},
-		domain = {'x': [0, 1], 'y': [0, 1]})
-	fig.add_trace(trace0, 1, 1)
-
-	trace1 = go.Indicator(
-		mode = "number",
-		value = card_dict['total_time_duration'],
-		number = {'suffix': " min"},
-		delta = {'position': "top", 'reference': 320},
-		domain = {'x': [0, 1], 'y': [0, 1]})
-	fig.append_trace(trace1, 1, 2)
-
-	trace2 = go.Indicator(
-		mode = "number",
-		value = card_dict['mean_time_duration'],
-		number = {'suffix': " min"},
-		delta = {'position': "top", 'reference': 320},
-		domain = {'x': [0, 1], 'y': [0, 1]})
-	fig.append_trace(trace2, 1, 3)
-
-	trace3 = go.Indicator(
-		mode = "number",
-		value = card_dict['n_samples'],
-		number = {'prefix': ""},
-		delta = {'position': "top", 'reference': 320},
-		domain = {'x': [0, 1], 'y': [0, 1]})
-	fig.append_trace(trace3, 2, 1)
-
-	i = 2
-	j = 2
-
-	for category in categories:
-
-		trace_tmp = go.Indicator(
-			mode = "number",
-			value = card_dict[category],
-			number = {'prefix': ""},
-			delta = {'position': "top", 'reference': 320},
-			domain = {'x': [0, 1], 'y': [0, 1]})
-		fig.append_trace(trace_tmp, i, j)
-
-		j = (j%3) + 1
-		if j == 1: i = i + 1
-
-	# fig.update_layout(paper_bgcolor = "lightgray")
-	if show_plot:
-		fig.show()
-	
-	return card_dict, fig
-
-#-----------------------------------------------------------------------------------------------------------------------------------
-
-<<<<<<< HEAD
-def heatmap_analysis(df, x_axis:str, y_axis:str, color_continuous_scale='Viridis', show_plot:bool=True):
-=======
-def landscape_environment_heatmap(df, show_plot:bool = True):
->>>>>>> 7ed9d320
-	"""
-    Generates a heatmap to analyze the relationship between two categorical variables in a DataFrame.
-
-    This function groups the data by the specified `x_axis` and `y_axis` categories, counts the occurrences
-    of each group, and then creates a heatmap visualization of these counts using Plotly Express. The heatmap
-    intensity is determined by the count of occurrences, with an option to customize the color scale.
-
-    Parameters
-    ----------
-    df : pandas.DataFrame
-        The input DataFrame containing the data to be analyzed. Must include the columns specified by 
-        `x_axis` and `y_axis`, as well as a 'file_path' column used for counting occurrences.
-    x_axis : str
-        The name of the column in `df` to be used as the x-axis in the heatmap.
-    y_axis : str
-        The name of the column in `df` to be used as the y-axis in the heatmap.
-    color_continuous_scale : str, optional
-        The name of the color scale to use for the heatmap. Defaults to 'Viridis'. For more options, refer
-        to Plotly's documentation on color scales.
-    show_plot : bool, optional
-        If True (default), displays the heatmap plot. If False, the plot is not displayed but is still returned.
-
-    Returns
-    -------
-    tuple
-        A tuple containing:
-        - df_group (pandas.DataFrame): A DataFrame with the grouped counts for each combination of `x_axis`
-          and `y_axis` values.
-        - fig (plotly.graph_objs._figure.Figure): A Plotly figure object containing the heatmap.
-
-    Notes
-    -----
-    The 'file_path' column in the input DataFrame is used to count occurrences of each group formed by the 
-    specified `x_axis` and `y_axis` values. This function is useful for visualizing the distribution and 
-    relationship between two categorical variables.
-
-    Examples
-    --------
-	>>> from maui import samples, eda
-	>>> df = samples.get_leec_audio_sample()
-    >>> df_group, fig = eda.heatmap_analysis(df, 'landscape', 'environment')
-    """
-
-	df_group = df.groupby([x_axis, y_axis], as_index=False)['file_path'].count()
-	df_group = df_group.rename(columns={"file_path": "count"})
-	
-	
-	df_group_temp = df_group.pivot(index=x_axis, columns=y_axis, values='count')
-
-	fig = px.imshow(df_group_temp, color_continuous_scale=color_continuous_scale, text_auto=True, title=f'''{x_axis} vs {y_axis} Heatmap''')
-	fig.update_layout(title_x=0.5)
-
-	if show_plot:
-		fig.show()
-	
-	return df_group, fig
-
-#-----------------------------------------------------------------------------------------------------------------------------------
-
-def histogram_analysis(df, x_axis:str, category_column:str, show_plot:bool=True):
-	"""
-    Generates a histogram plot for data distribution across a specified axis, optionally segmented by categories.
-
-    This function creates a histogram to visualize the distribution of data in `df` along the `x_axis`,
-    with data optionally segmented by `category_column`. The histogram's appearance, such as opacity and
-    bar gap, is customizable. The plot is generated using Plotly Express and can be displayed in the notebook
-    or IDE if `show_plot` is set to True.
-
-    Parameters
-    ----------
-    df : pandas.DataFrame
-        The DataFrame containing the data to plot. Must include the columns specified by `x_axis`
-        and `category_column`.
-    x_axis : str
-        The name of the column in `df` to be used for the x-axis of the histogram.
-    category_column : str
-        The name of the column in `df` that contains categorical data for segmenting the histogram. Each
-        category will be represented with a different color.
-    show_plot : bool, optional
-        If True (default), the generated plot will be immediately displayed. If False, the plot will not
-        be displayed but will still be returned by the function.
-
-    Returns
-    -------
-    plotly.graph_objs._figure.Figure
-        The Plotly figure object for the generated histogram. This object can be further customized or
-        saved after the function returns.
-
-    Notes
-    -----
-    This function is designed to offer a quick and convenient way to visualize the distribution of data
-    in a DataFrame along a specified axis. It is particularly useful for exploratory data analysis and
-    for identifying patterns or outliers in dataset segments.
-
-    Examples
-    --------
-	>>> from maui import samples, eda
-	>>> df = samples.get_leec_audio_sample()
-    >>> fig = eda.histogram_analysis(df, 'landscape', 'environment')
-    """
-
-	fig = px.histogram(df, x=x_axis, color=category_column, opacity=0.7, title=f'''Ammount of samples by {x_axis}''')
-	fig.update_layout(bargap=0.1, title_x=0.5)
-
-	if show_plot:
-		fig.show()
-	
-	return fig
-
-#-----------------------------------------------------------------------------------------------------------------------------------
-
-def duration_analysis(df, category_column:str, duration_column:str, show_plot=True):
-	"""
-    Generates a box plot visualizing the distribution of durations across different categories.
-
-    This function takes a DataFrame and creates a box plot to analyze the distribution of 
-    durations (or any numerical data) across specified categories. The box plot provides a visual 
-    representation of the central tendency, dispersion, and skewness of the data and identifies outliers.
-
-    Parameters
-    ----------
-    df : pandas.DataFrame
-        The DataFrame containing the data to be analyzed. It should include at least two columns:
-        one for the category and one for the duration (or any numerical data to be analyzed).
-    category_column : str
-        The name of the column in `df` that contains the categorical data. This column will be
-        used to group the numerical data into different categories for the box plot.
-    duration_column : str
-        The name of the column in `df` that contains the numerical data to be analyzed. This data
-        will be distributed into boxes according to the categories specified by `category_column`.
-    show_plot : bool, optional
-        If True (default), the function will display the generated box plot. If False, the plot
-        will not be displayed, but the figure object will still be returned.
-
-    Returns
-    -------
-    plotly.graph_objs._figure.Figure
-        The generated Plotly figure object containing the box plot. This object can be used
-        for further customization or to display the plot at a later time if `show_plot` is False.
-
-    Notes
-    -----
-    The box plot generated by this function can help identify the range, interquartile range,
-    median, and potential outliers within each category. This visual analysis is crucial for
-    understanding the distribution characteristics of numerical data across different groups.
-
-    Examples
-    --------
-	>>> from maui import samples, eda
-	>>> df = samples.get_leec_audio_sample()
-    >>> fig = eda.duration_analysis(df, 'landscape', 'duration')    
-    """
-
-
-	fig = px.box(df, x=category_column, y=duration_column, title=f'''Duration distribution by {category_column}''')
-	fig.update_layout(title_x=0.5)
-
-	if show_plot:
-		fig.show()
-	
-	return fig
-
-#-----------------------------------------------------------------------------------------------------------------------------------
-
-def daily_distribution_analysis(df, date_column:str, category_column:str, show_plot=True):
-	"""
-    Analyzes and visualizes the daily distribution of samples by categories.
-
-    This function generates a histogram that shows the distribution of samples over days, separated
-    by a specified category. It provides insights into how the frequency of samples varies daily
-    and according to the categories within the specified category column.
-
-    Parameters
-    ----------
-    df : pandas.DataFrame
-        The DataFrame containing the data to be analyzed. It must include the specified `date_column`
-        and `category_column`.
-    date_column : str
-        The name of the column in `df` that contains date information. The values in this column
-        should be in a date or datetime format.
-    category_column : str
-        The name of the column in `df` that contains categorical data, which will be used to color
-        the bars in the histogram.
-    show_plot : bool, optional
-        If True (default), the function will display the generated plot. If False, the plot will
-        not be displayed but will still be returned.
-
-    Returns
-    -------
-    plotly.graph_objs._figure.Figure
-        A Plotly figure object representing the histogram of daily sample distribution by the specified
-        category. The histogram bars are colored based on the categories in the `category_column`.
-
-    Notes
-    -----
-    The function leverages Plotly for plotting, thus ensuring interactive plots that can be further
-    explored in a web browser. It's particularly useful for time series data where understanding the
-    distribution of events or samples over time and across different categories is crucial.
-
-    Examples
-    --------
-	>>> from maui import samples, eda
-	>>> df = samples.get_leec_audio_sample()
-    >>> fig = eda.daily_distribution_analysis(df, 'dt', 'landscape')   
-    """
-
-	fig = px.histogram(df, x=date_column, color=category_column, opacity=0.7, title=f'''Ammount of samples by Day and {category_column}''')
-	fig.update_layout(bargap=0.1, title_x=0.5)
-
-	if show_plot:
-		fig.show()
-	
-	return fig
-
-#-----------------------------------------------------------------------------------------------------------------------------------
-
-def duration_distribution(df, show_plot=True):
-	"""
-    Generates a distribution plot for the 'duration' column in the provided DataFrame.
-
-    This function creates a distribution plot, including a histogram and a kernel density estimate (KDE),
-    for the 'duration' column in the input DataFrame. It is designed to give a visual understanding of the
-    distribution of duration values across the dataset.
-
-    Parameters
-    ----------
-    df : pandas.DataFrame
-        The DataFrame containing the data to be analyzed. It must include a column named 'duration',
-        which contains numeric data.
-    show_plot : bool, optional
-        If True (default), the function will display the generated plot. If False, the plot will
-        not be displayed but will still be returned.
-
-    Returns
-    -------
-    plotly.graph_objs._figure.Figure
-        A Plotly figure object representing the distribution plot of the 'duration' column. The plot
-        includes both a histogram of the data and a kernel density estimate (KDE) curve.
-
-    Notes
-    -----
-    The function uses Plotly's `create_distplot` function from the `plotly.figure_factory` module,
-    offering a detailed visual representation of data distribution. It's particularly useful for
-    analyzing the spread and skewness of numeric data. The KDE curve provides insight into the
-    probability density of the durations, complementing the histogram's discrete bins.
-
-    Examples
-    --------
-    >>> from maui import samples, eda
-	>>> df = samples.get_leec_audio_sample()
-    >>> fig = eda.duration_distribution(df)
-    """
-
-	group_labels = ['duration'] # name of the dataset
-
-	fig = ff.create_distplot([df['duration'].values], group_labels)
-	fig.update_layout(bargap=0.005, title_text='Duration distribution', title_x=0.5)
-
-	if show_plot:
-		fig.show()
-
-	return fig
-
-#-----------------------------------------------------------------------------------------------------------------------------------
-
-class PDF(FPDF):
-
-	def footer(self):
-		self.set_y(-15)
-		self.set_font('Helvetica', 'I', 8)
-		self.set_text_color(128)
-		self.cell(0, 10, "Generated with <3 by Maui Software - Page " + str(self.page_no()), 0, 0, 'C')
-
-def create_letterhead(pdf, WIDTH, image):
-	pdf.image(image, 0, 0, WIDTH)
-
-def create_title(pdf, title, subtitle=None):
-	
-	# Add main title
-	pdf.set_font('Helvetica', 'b', 20)  
-	pdf.ln(100)
-	pdf.write(5, title)
-	pdf.ln(15)
-	
-	if subtitle is not None:
-		# Add subtitle
-		pdf.set_font('Helvetica', 'b', 16)  
-		pdf.write(5, subtitle)
-		pdf.ln(10)
-	
-	# Add date of report
-	pdf.set_font('Helvetica', '', 14)
-	pdf.set_text_color(r=128,g=128,b=128)
-	today = time.strftime("%d/%m/%Y")
-	pdf.write(4, f'{today}')
-	
-	# Add line break
-	pdf.ln(30)
-
-def write_to_pdf(pdf, words):
-	
-	# Set text colour, font size, and font type
-	pdf.set_text_color(r=0,g=0,b=0)
-	pdf.set_font('Helvetica', '', 12)
-	
-	pdf.write(5, words)
-
-def write_subtitle(pdf, words):
-	
-	# Set text colour, font size, and font type
-	pdf.set_text_color(r=0,g=0,b=0)
-	pdf.set_font('Helvetica', 'b', 14)
-	
-	pdf.write(5, words)
-
-def export_file_names_summary_pdf_LEEC(df, file_name:str, categories:list, analysis_title=None, width=210, hight=297):
-	"""
-    Exports an exploratory data analysis summary of audio files as a PDF.
-
-    This function generates a series of analysis plots from a given DataFrame and exports them as
-    images, which are then compiled into a PDF report. The report includes analyses such as card summary,
-    heatmaps, histograms, box plots, and distribution plots, each focusing on different aspects of the data
-    like landscapes, environments, and durations. The generated images are temporarily stored and then
-    included in a PDF file, which is saved with the specified file name.
-
-    Parameters
-    ----------
-    df : pandas.DataFrame
-        The DataFrame containing the audio file data to be analyzed. Expected to include columns
-        corresponding to the specified categories and any columns required by the analysis functions
-        like `card_summary`, `heatmap_analysis`, etc.
-    file_name : str
-        The name (and path) of the PDF file to be created.
-    categories : list of str
-        A list of category names to be included in the card summary analysis.
-    analysis_title : str, optional
-        A title for the analysis report. If None, a default subtitle is used.
-    width : int, optional
-        The width of the PDF document in millimeters. Default is set to 210 (A4 width).
-    height : int, optional
-        The height of the PDF document in millimeters. Default is set to 297 (A4 height).
-
-    Returns
-    -------
-    None
-        This function does not return a value. It generates a PDF file at the specified location.
-
-    Notes
-    -----
-    The function requires several dependencies to run, including Plotly for generating plots and a PDF library
-    for creating the PDF document. It also assumes the existence of certain functions (`card_summary`, 
-    `heatmap_analysis`, `histogram_analysis`, `duration_analysis`, `daily_distribution_analysis`, 
-    `duration_distribution`) that perform the individual analyses and plotting.
-
-    The generated PDF includes a cover page, a brief introductory text, and separate sections for landscape,
-    environment, and duration analyses, each containing relevant plots. Temporary images are stored in a 
-    directory named 'images_summary_pdf_temp' which is deleted after the PDF is created.
-
-    Examples
-    --------
-    >>> from maui import samples, eda
-	>>> df = samples.get_leec_audio_sample()
-    >>> categories = ['landscape', 'environment']
-    >>> eda.export_file_names_summary_pdf_LEEC(df, 'analysis_report.pdf', categories)    
-    """
-	
-	if not os.path.exists("images_summary_pdf_temp"):
-		os.mkdir("images_summary_pdf_temp")
-
-	
-	card_dict, fig = card_summary(df, categories, show_plot=False)
-	fig.write_image("images_summary_pdf_temp/summary1.png", height=300, width=1200)
-	df_group, fig = heatmap_analysis(df, 'landscape', 'environment', color_continuous_scale='Viridis', show_plot=False)
-	fig.write_image("images_summary_pdf_temp/summary2.png")
-
-	fig = histogram_analysis(df, 'landscape', 'environment', show_plot=False)
-	fig.write_image("images_summary_pdf_temp/landscape1.png", height=400, width=1200)
-	fig = duration_analysis(df, 'landscape', 'duration', show_plot=False)
-	fig.write_image("images_summary_pdf_temp/landscape2.png", height=400, width=1200)
-	fig = daily_distribution_analysis(df, 'dt', 'landscape', show_plot=False)
-	fig.write_image("images_summary_pdf_temp/landscape3.png", height=400, width=1200)
-
-	fig = histogram_analysis(df, 'environment', 'landscape', show_plot=False)
-	fig.write_image("images_summary_pdf_temp/environment1.png", height=400, width=1200)
-	fig = duration_analysis(df, 'environment', 'duration', show_plot=False)
-	fig.write_image("images_summary_pdf_temp/environment2.png", height=400, width=1200)
-	fig = daily_distribution_analysis(df, 'dt', 'environment', show_plot=False)
-	fig.write_image("images_summary_pdf_temp/environment3.png", height=400, width=1200)
-
-	fig = duration_distribution(df, show_plot=False)
-	fig.write_image("images_summary_pdf_temp/duration1.png", height=400, width=1200)
-
-	# Global Variables
-	TITLE = "Audio Files Exploratory Data Analysis"
-	SUBTITLE = analysis_title
-	WIDTH = width
-
-	# Create PDF
-	pdf = PDF() # A4 (210 by 297 mm)
-
-	'''
-	First Page of PDF
-	'''
-	# Add Page
-	pdf.add_page()
-
-	letterhead_cover = pkg_resources.resource_filename('maui', 'data/letterhead_cover.png')
-	letterhead = pkg_resources.resource_filename('maui', 'data/letterhead.png')
-
-	# Add lettterhead and title
-	create_letterhead(pdf, WIDTH, letterhead_cover)
-	create_title(pdf, TITLE, SUBTITLE)
-
-	# Add table
-	w = 200
-	pdf.image("images_summary_pdf_temp/summary1.png", w=w, x=(WIDTH-w)/2)
-	pdf.ln(5)
-
-	intro_text = """
-	This report contains a brief exploratory data analysis comprehending the data obtained by audio file names. 
-	The objective is to present an overview of the acoustic landscapes and environments of the recordings, as well as their duration. 
-	Further analysis such as false color spectrograms and acoustic indices summarization can be performed with Maui Sotware analysis and visualization tools."""
-	write_to_pdf(pdf, intro_text)
-
-
-	pdf.add_page()
-
-	create_letterhead(pdf, WIDTH, letterhead)
-
-	pdf.ln(20)
-	write_subtitle(pdf, "1. Landscape Analysis")
-	pdf.ln(20)
-	pdf.image("images_summary_pdf_temp/landscape1.png", w=w, x=(WIDTH-w)/2)
-	pdf.ln(5)
-	pdf.image("images_summary_pdf_temp/landscape2.png", w=w, x=(WIDTH-w)/2)
-	pdf.ln(5)
-	pdf.image("images_summary_pdf_temp/landscape3.png", w=w, x=(WIDTH-w)/2)
-	pdf.ln(10)
-
-
-	pdf.add_page()
-	create_letterhead(pdf, WIDTH, letterhead)
-
-	pdf.ln(20)
-	write_subtitle(pdf, "2. Environment Analysis")
-	pdf.ln(20)
-	pdf.image("images_summary_pdf_temp/environment1.png", w=w, x=(WIDTH-w)/2)
-	pdf.ln(5)
-	pdf.image("images_summary_pdf_temp/environment2.png", w=w, x=(WIDTH-w)/2)
-	pdf.ln(5)
-	pdf.image("images_summary_pdf_temp/environment3.png", w=w, x=(WIDTH-w)/2)
-	pdf.ln(10)
-
-	pdf.add_page()
-	create_letterhead(pdf, WIDTH, letterhead)
-
-	pdf.ln(20)
-	write_subtitle(pdf, "3. Duration Analysis")
-	pdf.ln(20)
-	pdf.image("images_summary_pdf_temp/duration1.png", w=w, x=(WIDTH-w)/2)
-
-
-	pdf.output(file_name, 'F')
-	
-	shutil.rmtree('images_summary_pdf_temp')
-	
-	
+import pandas as pd
+
+import plotly.graph_objects as go
+import plotly.express as px
+from plotly.subplots import make_subplots
+import plotly.figure_factory as ff
+
+import fpdf
+from fpdf import FPDF
+import time
+
+import shutil
+import os
+import pkg_resources
+
+def card_summary(df, categories, show_plot:bool=True):
+	"""
+    Generates a summary card and plots for specified categories from a DataFrame.
+
+    This function processes the input DataFrame to compute various statistics, including the
+    number of samples, distinct days, total and mean duration (in minutes) of some activities.
+    It also dynamically incorporates additional specified categories into its computations and
+    visualizations. If enabled, a plot is generated using Plotly to visually represent these
+    statistics alongside the categories specified.
+
+    Parameters
+    ----------
+    df : pandas.DataFrame
+        The input DataFrame containing at least the following columns: 'file_path', 'dt', 
+        and 'duration'. Additional columns should match the specified categories if any.
+    categories : list of str
+        A list of category names (column names in `df`) to include in the summary and plot. 
+        At most two categories can be specified.
+    show_plot : bool, optional
+        If True (default), the function will generate and show a Plotly plot representing the 
+        calculated statistics and specified categories. If False, no plot will be displayed.
+
+    Raises
+    ------
+    Exception
+        If more than two categories are specified, an exception is raised due to plotting limitations.
+
+    Returns
+    -------
+    tuple
+        Returns a tuple containing:
+        - card_dict (dict): A dictionary with keys for 'n_samples', 'distinct_days', 'total_time_duration', 
+          'mean_time_duration', and one key per category specified. The values are the respective 
+          computed statistics.
+        - fig (plotly.graph_objs._figure.Figure): A Plotly figure object with indicators for each of the 
+          statistics and categories specified. Only returned if `show_plot` is True.
+
+    Notes
+    -----
+    The function is designed to work with data pertaining to durations and occurrences across
+    different categories. It's particularly useful for analyzing time series or event data.
+    The 'duration' column is expected to be in seconds.
+
+    Examples
+    --------
+    >>> from maui import samples, eda
+	>>> df = samples.get_leec_audio_sample()
+    >>> categories = ['landscape', 'environment']
+    >>> card_dict, fig = eda.card_summary(df, categories)
+    """
+
+	if len(categories) > 2:
+		raise Exception("At most three categories should be selected.")
+
+	df_count = df.nunique(axis=0)
+	duration_mean = df['duration'].mean() / 60
+	duration_total = df['duration'].sum() / 60
+	
+	card_dict = {
+		'n_samples': df_count['file_path'],
+		'distinct_days': df_count['dt'],
+		'total_time_duration': duration_total,
+		'mean_time_duration': duration_mean
+	}
+
+	subplot_titles = ["Distinct Days", "Total Duration", "Mean Duration", "Samples"]
+
+	for category in categories:
+		card_dict[category] = df_count[category]
+		subplot_titles.append(category)
+
+	specs = [[{'type': 'indicator'}, {'type': 'indicator'}, {'type': 'indicator'}], [{'type': 'indicator'}, {'type': 'indicator'}, {'type': 'indicator'}]]
+
+	fig = make_subplots(rows=2, cols=3, subplot_titles=subplot_titles, specs=specs)
+
+	trace0 = go.Indicator(
+		mode = "number",
+		value = card_dict['distinct_days'],
+		number = {'suffix': ""},
+		delta = {'position': "top", 'reference': 320},
+		domain = {'x': [0, 1], 'y': [0, 1]})
+	fig.add_trace(trace0, 1, 1)
+
+	trace1 = go.Indicator(
+		mode = "number",
+		value = card_dict['total_time_duration'],
+		number = {'suffix': " min"},
+		delta = {'position': "top", 'reference': 320},
+		domain = {'x': [0, 1], 'y': [0, 1]})
+	fig.append_trace(trace1, 1, 2)
+
+	trace2 = go.Indicator(
+		mode = "number",
+		value = card_dict['mean_time_duration'],
+		number = {'suffix': " min"},
+		delta = {'position': "top", 'reference': 320},
+		domain = {'x': [0, 1], 'y': [0, 1]})
+	fig.append_trace(trace2, 1, 3)
+
+	trace3 = go.Indicator(
+		mode = "number",
+		value = card_dict['n_samples'],
+		number = {'prefix': ""},
+		delta = {'position': "top", 'reference': 320},
+		domain = {'x': [0, 1], 'y': [0, 1]})
+	fig.append_trace(trace3, 2, 1)
+
+	i = 2
+	j = 2
+
+	for category in categories:
+
+		trace_tmp = go.Indicator(
+			mode = "number",
+			value = card_dict[category],
+			number = {'prefix': ""},
+			delta = {'position': "top", 'reference': 320},
+			domain = {'x': [0, 1], 'y': [0, 1]})
+		fig.append_trace(trace_tmp, i, j)
+
+		j = (j%3) + 1
+		if j == 1: i = i + 1
+
+	# fig.update_layout(paper_bgcolor = "lightgray")
+	if show_plot:
+		fig.show()
+	
+	return card_dict, fig
+
+#-----------------------------------------------------------------------------------------------------------------------------------
+
+def heatmap_analysis(df, x_axis:str, y_axis:str, color_continuous_scale='Viridis', show_plot:bool=True):
+	"""
+    Generates a heatmap to analyze the relationship between two categorical variables in a DataFrame.
+
+    This function groups the data by the specified `x_axis` and `y_axis` categories, counts the occurrences
+    of each group, and then creates a heatmap visualization of these counts using Plotly Express. The heatmap
+    intensity is determined by the count of occurrences, with an option to customize the color scale.
+
+    Parameters
+    ----------
+    df : pandas.DataFrame
+        The input DataFrame containing the data to be analyzed. Must include the columns specified by 
+        `x_axis` and `y_axis`, as well as a 'file_path' column used for counting occurrences.
+    x_axis : str
+        The name of the column in `df` to be used as the x-axis in the heatmap.
+    y_axis : str
+        The name of the column in `df` to be used as the y-axis in the heatmap.
+    color_continuous_scale : str, optional
+        The name of the color scale to use for the heatmap. Defaults to 'Viridis'. For more options, refer
+        to Plotly's documentation on color scales.
+    show_plot : bool, optional
+        If True (default), displays the heatmap plot. If False, the plot is not displayed but is still returned.
+
+    Returns
+    -------
+    tuple
+        A tuple containing:
+        - df_group (pandas.DataFrame): A DataFrame with the grouped counts for each combination of `x_axis`
+          and `y_axis` values.
+        - fig (plotly.graph_objs._figure.Figure): A Plotly figure object containing the heatmap.
+
+    Notes
+    -----
+    The 'file_path' column in the input DataFrame is used to count occurrences of each group formed by the 
+    specified `x_axis` and `y_axis` values. This function is useful for visualizing the distribution and 
+    relationship between two categorical variables.
+
+    Examples
+    --------
+	>>> from maui import samples, eda
+	>>> df = samples.get_leec_audio_sample()
+    >>> df_group, fig = eda.heatmap_analysis(df, 'landscape', 'environment')
+    """
+
+	df_group = df.groupby([x_axis, y_axis], as_index=False)['file_path'].count()
+	df_group = df_group.rename(columns={"file_path": "count"})
+	
+	
+	df_group_temp = df_group.pivot(index=x_axis, columns=y_axis, values='count')
+
+	fig = px.imshow(df_group_temp, color_continuous_scale=color_continuous_scale, text_auto=True, title=f'''{x_axis} vs {y_axis} Heatmap''')
+	fig.update_layout(title_x=0.5)
+
+	if show_plot:
+		fig.show()
+	
+	return df_group, fig
+
+#-----------------------------------------------------------------------------------------------------------------------------------
+
+def histogram_analysis(df, x_axis:str, category_column:str, show_plot:bool=True):
+	"""
+    Generates a histogram plot for data distribution across a specified axis, optionally segmented by categories.
+
+    This function creates a histogram to visualize the distribution of data in `df` along the `x_axis`,
+    with data optionally segmented by `category_column`. The histogram's appearance, such as opacity and
+    bar gap, is customizable. The plot is generated using Plotly Express and can be displayed in the notebook
+    or IDE if `show_plot` is set to True.
+
+    Parameters
+    ----------
+    df : pandas.DataFrame
+        The DataFrame containing the data to plot. Must include the columns specified by `x_axis`
+        and `category_column`.
+    x_axis : str
+        The name of the column in `df` to be used for the x-axis of the histogram.
+    category_column : str
+        The name of the column in `df` that contains categorical data for segmenting the histogram. Each
+        category will be represented with a different color.
+    show_plot : bool, optional
+        If True (default), the generated plot will be immediately displayed. If False, the plot will not
+        be displayed but will still be returned by the function.
+
+    Returns
+    -------
+    plotly.graph_objs._figure.Figure
+        The Plotly figure object for the generated histogram. This object can be further customized or
+        saved after the function returns.
+
+    Notes
+    -----
+    This function is designed to offer a quick and convenient way to visualize the distribution of data
+    in a DataFrame along a specified axis. It is particularly useful for exploratory data analysis and
+    for identifying patterns or outliers in dataset segments.
+
+    Examples
+    --------
+	>>> from maui import samples, eda
+	>>> df = samples.get_leec_audio_sample()
+    >>> fig = eda.histogram_analysis(df, 'landscape', 'environment')
+    """
+
+	fig = px.histogram(df, x=x_axis, color=category_column, opacity=0.7, title=f'''Ammount of samples by {x_axis}''')
+	fig.update_layout(bargap=0.1, title_x=0.5)
+
+	if show_plot:
+		fig.show()
+	
+	return fig
+
+#-----------------------------------------------------------------------------------------------------------------------------------
+
+def duration_analysis(df, category_column:str, duration_column:str, show_plot=True):
+	"""
+    Generates a box plot visualizing the distribution of durations across different categories.
+
+    This function takes a DataFrame and creates a box plot to analyze the distribution of 
+    durations (or any numerical data) across specified categories. The box plot provides a visual 
+    representation of the central tendency, dispersion, and skewness of the data and identifies outliers.
+
+    Parameters
+    ----------
+    df : pandas.DataFrame
+        The DataFrame containing the data to be analyzed. It should include at least two columns:
+        one for the category and one for the duration (or any numerical data to be analyzed).
+    category_column : str
+        The name of the column in `df` that contains the categorical data. This column will be
+        used to group the numerical data into different categories for the box plot.
+    duration_column : str
+        The name of the column in `df` that contains the numerical data to be analyzed. This data
+        will be distributed into boxes according to the categories specified by `category_column`.
+    show_plot : bool, optional
+        If True (default), the function will display the generated box plot. If False, the plot
+        will not be displayed, but the figure object will still be returned.
+
+    Returns
+    -------
+    plotly.graph_objs._figure.Figure
+        The generated Plotly figure object containing the box plot. This object can be used
+        for further customization or to display the plot at a later time if `show_plot` is False.
+
+    Notes
+    -----
+    The box plot generated by this function can help identify the range, interquartile range,
+    median, and potential outliers within each category. This visual analysis is crucial for
+    understanding the distribution characteristics of numerical data across different groups.
+
+    Examples
+    --------
+	>>> from maui import samples, eda
+	>>> df = samples.get_leec_audio_sample()
+    >>> fig = eda.duration_analysis(df, 'landscape', 'duration')    
+    """
+
+
+	fig = px.box(df, x=category_column, y=duration_column, title=f'''Duration distribution by {category_column}''')
+	fig.update_layout(title_x=0.5)
+
+	if show_plot:
+		fig.show()
+	
+	return fig
+
+#-----------------------------------------------------------------------------------------------------------------------------------
+
+def daily_distribution_analysis(df, date_column:str, category_column:str, show_plot=True):
+	"""
+    Analyzes and visualizes the daily distribution of samples by categories.
+
+    This function generates a histogram that shows the distribution of samples over days, separated
+    by a specified category. It provides insights into how the frequency of samples varies daily
+    and according to the categories within the specified category column.
+
+    Parameters
+    ----------
+    df : pandas.DataFrame
+        The DataFrame containing the data to be analyzed. It must include the specified `date_column`
+        and `category_column`.
+    date_column : str
+        The name of the column in `df` that contains date information. The values in this column
+        should be in a date or datetime format.
+    category_column : str
+        The name of the column in `df` that contains categorical data, which will be used to color
+        the bars in the histogram.
+    show_plot : bool, optional
+        If True (default), the function will display the generated plot. If False, the plot will
+        not be displayed but will still be returned.
+
+    Returns
+    -------
+    plotly.graph_objs._figure.Figure
+        A Plotly figure object representing the histogram of daily sample distribution by the specified
+        category. The histogram bars are colored based on the categories in the `category_column`.
+
+    Notes
+    -----
+    The function leverages Plotly for plotting, thus ensuring interactive plots that can be further
+    explored in a web browser. It's particularly useful for time series data where understanding the
+    distribution of events or samples over time and across different categories is crucial.
+
+    Examples
+    --------
+	>>> from maui import samples, eda
+	>>> df = samples.get_leec_audio_sample()
+    >>> fig = eda.daily_distribution_analysis(df, 'dt', 'landscape')   
+    """
+
+	fig = px.histogram(df, x=date_column, color=category_column, opacity=0.7, title=f'''Ammount of samples by Day and {category_column}''')
+	fig.update_layout(bargap=0.1, title_x=0.5)
+
+	if show_plot:
+		fig.show()
+	
+	return fig
+
+#-----------------------------------------------------------------------------------------------------------------------------------
+
+def duration_distribution(df, show_plot=True):
+	"""
+    Generates a distribution plot for the 'duration' column in the provided DataFrame.
+
+    This function creates a distribution plot, including a histogram and a kernel density estimate (KDE),
+    for the 'duration' column in the input DataFrame. It is designed to give a visual understanding of the
+    distribution of duration values across the dataset.
+
+    Parameters
+    ----------
+    df : pandas.DataFrame
+        The DataFrame containing the data to be analyzed. It must include a column named 'duration',
+        which contains numeric data.
+    show_plot : bool, optional
+        If True (default), the function will display the generated plot. If False, the plot will
+        not be displayed but will still be returned.
+
+    Returns
+    -------
+    plotly.graph_objs._figure.Figure
+        A Plotly figure object representing the distribution plot of the 'duration' column. The plot
+        includes both a histogram of the data and a kernel density estimate (KDE) curve.
+
+    Notes
+    -----
+    The function uses Plotly's `create_distplot` function from the `plotly.figure_factory` module,
+    offering a detailed visual representation of data distribution. It's particularly useful for
+    analyzing the spread and skewness of numeric data. The KDE curve provides insight into the
+    probability density of the durations, complementing the histogram's discrete bins.
+
+    Examples
+    --------
+    >>> from maui import samples, eda
+	>>> df = samples.get_leec_audio_sample()
+    >>> fig = eda.duration_distribution(df)
+    """
+
+	group_labels = ['duration'] # name of the dataset
+
+	fig = ff.create_distplot([df['duration'].values], group_labels)
+	fig.update_layout(bargap=0.005, title_text='Duration distribution', title_x=0.5)
+
+	if show_plot:
+		fig.show()
+
+	return fig
+
+#-----------------------------------------------------------------------------------------------------------------------------------
+
+class PDF(FPDF):
+
+	def footer(self):
+		self.set_y(-15)
+		self.set_font('Helvetica', 'I', 8)
+		self.set_text_color(128)
+		self.cell(0, 10, "Generated with <3 by Maui Software - Page " + str(self.page_no()), 0, 0, 'C')
+
+def create_letterhead(pdf, WIDTH, image):
+	pdf.image(image, 0, 0, WIDTH)
+
+def create_title(pdf, title, subtitle=None):
+	
+	# Add main title
+	pdf.set_font('Helvetica', 'b', 20)  
+	pdf.ln(100)
+	pdf.write(5, title)
+	pdf.ln(15)
+	
+	if subtitle is not None:
+		# Add subtitle
+		pdf.set_font('Helvetica', 'b', 16)  
+		pdf.write(5, subtitle)
+		pdf.ln(10)
+	
+	# Add date of report
+	pdf.set_font('Helvetica', '', 14)
+	pdf.set_text_color(r=128,g=128,b=128)
+	today = time.strftime("%d/%m/%Y")
+	pdf.write(4, f'{today}')
+	
+	# Add line break
+	pdf.ln(30)
+
+def write_to_pdf(pdf, words):
+	
+	# Set text colour, font size, and font type
+	pdf.set_text_color(r=0,g=0,b=0)
+	pdf.set_font('Helvetica', '', 12)
+	
+	pdf.write(5, words)
+
+def write_subtitle(pdf, words):
+	
+	# Set text colour, font size, and font type
+	pdf.set_text_color(r=0,g=0,b=0)
+	pdf.set_font('Helvetica', 'b', 14)
+	
+	pdf.write(5, words)
+
+def export_file_names_summary_pdf_LEEC(df, file_name:str, categories:list, analysis_title=None, width=210, hight=297):
+	"""
+    Exports an exploratory data analysis summary of audio files as a PDF.
+
+    This function generates a series of analysis plots from a given DataFrame and exports them as
+    images, which are then compiled into a PDF report. The report includes analyses such as card summary,
+    heatmaps, histograms, box plots, and distribution plots, each focusing on different aspects of the data
+    like landscapes, environments, and durations. The generated images are temporarily stored and then
+    included in a PDF file, which is saved with the specified file name.
+
+    Parameters
+    ----------
+    df : pandas.DataFrame
+        The DataFrame containing the audio file data to be analyzed. Expected to include columns
+        corresponding to the specified categories and any columns required by the analysis functions
+        like `card_summary`, `heatmap_analysis`, etc.
+    file_name : str
+        The name (and path) of the PDF file to be created.
+    categories : list of str
+        A list of category names to be included in the card summary analysis.
+    analysis_title : str, optional
+        A title for the analysis report. If None, a default subtitle is used.
+    width : int, optional
+        The width of the PDF document in millimeters. Default is set to 210 (A4 width).
+    height : int, optional
+        The height of the PDF document in millimeters. Default is set to 297 (A4 height).
+
+    Returns
+    -------
+    None
+        This function does not return a value. It generates a PDF file at the specified location.
+
+    Notes
+    -----
+    The function requires several dependencies to run, including Plotly for generating plots and a PDF library
+    for creating the PDF document. It also assumes the existence of certain functions (`card_summary`, 
+    `heatmap_analysis`, `histogram_analysis`, `duration_analysis`, `daily_distribution_analysis`, 
+    `duration_distribution`) that perform the individual analyses and plotting.
+
+    The generated PDF includes a cover page, a brief introductory text, and separate sections for landscape,
+    environment, and duration analyses, each containing relevant plots. Temporary images are stored in a 
+    directory named 'images_summary_pdf_temp' which is deleted after the PDF is created.
+
+    Examples
+    --------
+    >>> from maui import samples, eda
+	>>> df = samples.get_leec_audio_sample()
+    >>> categories = ['landscape', 'environment']
+    >>> eda.export_file_names_summary_pdf_LEEC(df, 'analysis_report.pdf', categories)    
+    """
+	
+	if not os.path.exists("images_summary_pdf_temp"):
+		os.mkdir("images_summary_pdf_temp")
+
+	
+	card_dict, fig = card_summary(df, categories, show_plot=False)
+	fig.write_image("images_summary_pdf_temp/summary1.png", height=300, width=1200)
+	df_group, fig = heatmap_analysis(df, 'landscape', 'environment', color_continuous_scale='Viridis', show_plot=False)
+	fig.write_image("images_summary_pdf_temp/summary2.png")
+
+	fig = histogram_analysis(df, 'landscape', 'environment', show_plot=False)
+	fig.write_image("images_summary_pdf_temp/landscape1.png", height=400, width=1200)
+	fig = duration_analysis(df, 'landscape', 'duration', show_plot=False)
+	fig.write_image("images_summary_pdf_temp/landscape2.png", height=400, width=1200)
+	fig = daily_distribution_analysis(df, 'dt', 'landscape', show_plot=False)
+	fig.write_image("images_summary_pdf_temp/landscape3.png", height=400, width=1200)
+
+	fig = histogram_analysis(df, 'environment', 'landscape', show_plot=False)
+	fig.write_image("images_summary_pdf_temp/environment1.png", height=400, width=1200)
+	fig = duration_analysis(df, 'environment', 'duration', show_plot=False)
+	fig.write_image("images_summary_pdf_temp/environment2.png", height=400, width=1200)
+	fig = daily_distribution_analysis(df, 'dt', 'environment', show_plot=False)
+	fig.write_image("images_summary_pdf_temp/environment3.png", height=400, width=1200)
+
+	fig = duration_distribution(df, show_plot=False)
+	fig.write_image("images_summary_pdf_temp/duration1.png", height=400, width=1200)
+
+	# Global Variables
+	TITLE = "Audio Files Exploratory Data Analysis"
+	SUBTITLE = analysis_title
+	WIDTH = width
+
+	# Create PDF
+	pdf = PDF() # A4 (210 by 297 mm)
+
+	'''
+	First Page of PDF
+	'''
+	# Add Page
+	pdf.add_page()
+
+	letterhead_cover = pkg_resources.resource_filename('maui', 'data/letterhead_cover.png')
+	letterhead = pkg_resources.resource_filename('maui', 'data/letterhead.png')
+
+	# Add lettterhead and title
+	create_letterhead(pdf, WIDTH, letterhead_cover)
+	create_title(pdf, TITLE, SUBTITLE)
+
+	# Add table
+	w = 200
+	pdf.image("images_summary_pdf_temp/summary1.png", w=w, x=(WIDTH-w)/2)
+	pdf.ln(5)
+
+	intro_text = """
+	This report contains a brief exploratory data analysis comprehending the data obtained by audio file names. 
+	The objective is to present an overview of the acoustic landscapes and environments of the recordings, as well as their duration. 
+	Further analysis such as false color spectrograms and acoustic indices summarization can be performed with Maui Sotware analysis and visualization tools."""
+	write_to_pdf(pdf, intro_text)
+
+
+	pdf.add_page()
+
+	create_letterhead(pdf, WIDTH, letterhead)
+
+	pdf.ln(20)
+	write_subtitle(pdf, "1. Landscape Analysis")
+	pdf.ln(20)
+	pdf.image("images_summary_pdf_temp/landscape1.png", w=w, x=(WIDTH-w)/2)
+	pdf.ln(5)
+	pdf.image("images_summary_pdf_temp/landscape2.png", w=w, x=(WIDTH-w)/2)
+	pdf.ln(5)
+	pdf.image("images_summary_pdf_temp/landscape3.png", w=w, x=(WIDTH-w)/2)
+	pdf.ln(10)
+
+
+	pdf.add_page()
+	create_letterhead(pdf, WIDTH, letterhead)
+
+	pdf.ln(20)
+	write_subtitle(pdf, "2. Environment Analysis")
+	pdf.ln(20)
+	pdf.image("images_summary_pdf_temp/environment1.png", w=w, x=(WIDTH-w)/2)
+	pdf.ln(5)
+	pdf.image("images_summary_pdf_temp/environment2.png", w=w, x=(WIDTH-w)/2)
+	pdf.ln(5)
+	pdf.image("images_summary_pdf_temp/environment3.png", w=w, x=(WIDTH-w)/2)
+	pdf.ln(10)
+
+	pdf.add_page()
+	create_letterhead(pdf, WIDTH, letterhead)
+
+	pdf.ln(20)
+	write_subtitle(pdf, "3. Duration Analysis")
+	pdf.ln(20)
+	pdf.image("images_summary_pdf_temp/duration1.png", w=w, x=(WIDTH-w)/2)
+
+
+	pdf.output(file_name, 'F')
+	
+	shutil.rmtree('images_summary_pdf_temp')
+	
+	